--- conflicted
+++ resolved
@@ -1189,61 +1189,9 @@
             "n is deprecated for SGLang rollout since ray ppo trainer will repeat the prompts for rollout.n times"
         )
         req_list = []
-<<<<<<< HEAD
-        multi_modal_data_list = prompts.non_tensor_batch.get("multi_modal_data", [None] * len(prompts.non_tensor_batch["raw_prompt"]))
-        for data_idx, (raw_prompt, multi_modal_data) in enumerate(zip(prompts.non_tensor_batch["raw_prompt"], multi_modal_data_list)):
-            for rollout_offset in range(n):
-                if self._tool_schemas:
-                    _tools_kwargs = prompts.non_tensor_batch["tools_kwargs"][data_idx]
-                    _tool_schemas = [self._tool_map[k].get_openai_tool_schema() for k in _tools_kwargs.keys()]
-                    _input_ids = None
-                    _attention_mask = None
-                else:
-                    _input_ids = _pre_process_inputs(self.pad_token_id, prompts.batch["input_ids"][data_idx])
-                    _attention_mask = _pre_process_inputs(0, prompts.batch["attention_mask"][data_idx])
-                    _tools_kwargs = {}
-                    _tool_schemas = None
-
-                if self.interaction_map:
-                    _interaction_kwargs = prompts.non_tensor_batch["interaction_kwargs"][data_idx]
-                else:
-                    _interaction_kwargs = {}
-
-                # Extract expected_schema from the dataset
-                _expected_schema = None
-                if "expected_schema" in prompts.non_tensor_batch:
-                    _expected_schema = prompts.non_tensor_batch["expected_schema"][data_idx]
-
-                req = AsyncRolloutRequest(
-                    batch_data_id=data_idx,
-                    rollout_offset=rollout_offset,
-                    request_id=str(uuid4()),
-                    state=AsyncRolloutRequestStateEnum.PENDING,
-                    messages=raw_prompt.tolist(),
-                    multi_modal_data=multi_modal_data,
-                    tool_schemas=_tool_schemas,
-                    tools_kwargs=_tools_kwargs,
-                    interaction_kwargs=_interaction_kwargs,
-                    expected_schema=_expected_schema,
-                    input_ids=_input_ids,
-                    response_ids=[],
-                    attention_mask=_attention_mask,
-                    response_attention_mask=[],
-                    response_position_ids=[],
-                    response_loss_mask=[],
-                    reward_scores={},
-                    max_prompt_len=self.config.prompt_length,
-                    max_response_len=self.config.response_length,
-                    max_model_len=min(self.config.max_model_len, self.config.prompt_length + self.config.response_length),
-                    use_inference_chat_template=self.config.multi_turn.use_inference_chat_template,
-                    tokenization_sanity_check_mode=self.config.multi_turn.tokenization_sanity_check_mode,
-                    processing_class=self.processing_class,
-                )
-=======
         multi_modal_data_list = prompts.non_tensor_batch.get(
             "multi_modal_data", [None] * len(prompts.non_tensor_batch["raw_prompt"])
         )
->>>>>>> dbd4ff18
 
         for data_idx, (raw_prompt, multi_modal_data) in enumerate(
             zip(prompts.non_tensor_batch["raw_prompt"], multi_modal_data_list)
@@ -1265,6 +1213,11 @@
                 _interaction_kwargs = prompts.non_tensor_batch["interaction_kwargs"][data_idx]
             else:
                 _interaction_kwargs = {}
+
+            # Extract expected_schema from the dataset
+            _expected_schema = None
+            if "expected_schema" in prompts.non_tensor_batch:
+                _expected_schema = prompts.non_tensor_batch["expected_schema"][data_idx]
 
             req = AsyncRolloutRequest(
                 batch_data_id=data_idx,
@@ -1277,6 +1230,7 @@
                 tool_schemas=_tool_schemas,
                 tools_kwargs=_tools_kwargs,
                 interaction_kwargs=_interaction_kwargs,
+                expected_schema=_expected_schema,
                 input_ids=_input_ids,
                 response_ids=[],
                 attention_mask=_attention_mask,
